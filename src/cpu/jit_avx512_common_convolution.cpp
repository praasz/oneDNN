--- conflicted
+++ resolved
@@ -1157,44 +1157,28 @@
         for (int img = ti->img_start; img < ti->img_end; ++img) {
             p.flags = (img == ti->img_start) * FLAG_MB_FIRST;
 
-<<<<<<< HEAD
-            for (int g = ti->g_start; g < ti->g_end; ++g) {
-                for (int ic_b = ti->ic_b_start; ic_b < ti->ic_b_end; ++ic_b) {
-                    const int _ic = g * jcp.nb_ic + ic_b;
-                    tr_ctx.src = &ti->src[src_d.blk_off(img, _ic)];
-=======
             for_(int g = ti->g_start; g < ti->g_end; ++g)
             for (int ic_b = ti->ic_b_start; ic_b < ti->ic_b_end; ++ic_b) {
                 const int _ic = g * jcp.nb_ic + ic_b;
                 tr_ctx.src = &ti->src[src_d.blk_off(img, _ic)];
->>>>>>> 56ef626d
-
-                    (*trans_kernel_)(&tr_ctx);
-
-                    if (ic_b == 0)
-                        p.flags |= FLAG_IC_FIRST;
-                    else
-                        p.flags &= ~FLAG_IC_FIRST;
-
-                    for (int oc_b = ti->oc_b_start; oc_b < ti->oc_b_end;
-                            ++oc_b) {
-                        const int _oc = g * jcp.nb_oc + oc_b;
-                        p.dst = &ti->diff_dst[diff_dst_d.blk_off(img, _oc)];
-
-<<<<<<< HEAD
-                        const size_t off
-                                = wht_blk_off(diff_weights_d, g, oc_b, ic_b);
-                        p.filt = diff_wei + off;
-                        p.bias = diff_bia + _oc * jcp.oc_block;
-=======
+
+                (*trans_kernel_)(&tr_ctx);
+
+                if (ic_b == 0)
+                    p.flags |= FLAG_IC_FIRST;
+                else
+                    p.flags &= ~FLAG_IC_FIRST;
+
+                for (int oc_b = ti->oc_b_start; oc_b < ti->oc_b_end; ++oc_b) {
+                    const int _oc = g * jcp.nb_oc + oc_b;
+                    p.dst = &ti->diff_dst[diff_dst_d.blk_off(img, _oc)];
+
                     const size_t off
                             = wht_blk_off(diff_weights_d, g, oc_b, ic_b);
                     p.filt = diff_wei + off;
                     p.bias = diff_bia + _oc * jcp.oc_block;
->>>>>>> 56ef626d
-
-                        kernel_->jit_ker(&p);
-                    }
+
+                    kernel_->jit_ker(&p);
                 }
             }
         }
@@ -1212,27 +1196,6 @@
                     barrier(&ti->tr_src_bctx[ti->ithr_but_oc], nthr_oc_b_);
             }
 
-<<<<<<< HEAD
-            for (int g = ti->g_start; g < ti->g_end; ++g) {
-                for (int oc_b = ti->oc_b_start; oc_b < ti->oc_b_end; ++oc_b) {
-                    for (int ic_b = ti->ic_b_start; ic_b < ti->ic_b_end;
-                            ++ic_b) {
-                        const int _oc = g * jcp.nb_oc + oc_b;
-                        const int _ic = g * jcp.nb_ic + ic_b;
-
-                        jit_conv_ker_pipeline(kernel_->jit_ker, p,
-                                jcp.ver == ver_4fma
-                                        ? &ti->tr_src[tr_src_off(
-                                                ti->ithr_mb, _ic, 0)]
-                                        : &ti->src[src_d.blk_off(img, _ic)],
-                                &ti->diff_dst[diff_dst_d.blk_off(img, _oc)],
-                                diff_wei
-                                        + wht_blk_off(
-                                                diff_weights_d, g, oc_b, ic_b),
-                                0, (img == ti->img_start), 0);
-                    }
-                }
-=======
             for_(int g = ti->g_start; g < ti->g_end; ++g)
             for_(int oc_b = ti->oc_b_start; oc_b < ti->oc_b_end; ++oc_b)
             for (int ic_b = ti->ic_b_start; ic_b < ti->ic_b_end; ++ic_b) {
@@ -1246,7 +1209,6 @@
                         &ti->diff_dst[diff_dst_d.blk_off(img, _oc)],
                         diff_wei + wht_blk_off(diff_weights_d, g, oc_b, ic_b),
                         0, (img == ti->img_start), 0);
->>>>>>> 56ef626d
             }
 
             const int _oc = ti->g_start * jcp.nb_oc + ti->oc_b_start;
@@ -1308,40 +1270,22 @@
         auto src_h = ti->src + src_d.blk_off(img, 0, ih_s + kh_top_overflow);
         auto diff_dst_h = ti->diff_dst + diff_dst_d.blk_off(img, 0, oh_s);
 
-<<<<<<< HEAD
-        for (int g = ti->g_start; g < ti->g_end; ++g)
-            for (int oc_b = ti->oc_b_start; oc_b < ti->oc_b_end; ++oc_b)
-                for (int ic_b = ti->ic_b_start; ic_b < ti->ic_b_end; ++ic_b) {
-                    const int _oc = g * jcp.nb_oc + oc_b;
-                    const int _ic = g * jcp.nb_ic + ic_b;
-=======
         for_(int g = ti->g_start; g < ti->g_end; ++g)
         for_(int oc_b = ti->oc_b_start; oc_b < ti->oc_b_end; ++oc_b)
         for (int ic_b = ti->ic_b_start; ic_b < ti->ic_b_end; ++ic_b) {
             const int _oc = g * jcp.nb_oc + oc_b;
             const int _ic = g * jcp.nb_ic + ic_b;
->>>>>>> 56ef626d
-
-                    auto src = src_h + src_d.blk_off(0, _ic);
-                    auto diff_dst = diff_dst_h + diff_dst_d.blk_off(0, _oc);
-
-<<<<<<< HEAD
-                    jit_conv_2d_ker_bwd_w_pipeline(kernel_->jit_ker, p, src,
-                            diff_dst,
-                            diff_wei
-                                    + wht_blk_off(
-                                            diff_weights_d, g, oc_b, ic_b),
-                            diff_bia + _oc * jcp.oc_block, (img == img_first),
-                            oh_s, oh_e, kh_padding, kh_padding_offset);
-=======
+
+            auto src = src_h + src_d.blk_off(0, _ic);
+            auto diff_dst = diff_dst_h + diff_dst_d.blk_off(0, _oc);
+
             jit_conv_2d_ker_bwd_w_pipeline(kernel_->jit_ker, p, src, diff_dst,
                     diff_wei + wht_blk_off(diff_weights_d, g, oc_b, ic_b),
                     diff_bia + _oc * jcp.oc_block, (img == img_first), oh_s,
                     oh_e, kh_padding, kh_padding_offset);
->>>>>>> 56ef626d
-
-                    p.flags = ic_b == 0 ? 0 : 1;
-                }
+
+            p.flags = ic_b == 0 ? 0 : 1;
+        }
 
         const int _oc = ti->g_start * jcp.nb_oc + ti->oc_b_start;
         const int _ic = ti->g_start * jcp.nb_ic + ti->ic_b_start;
@@ -1402,30 +1346,6 @@
         int kd_pad_off = nstl::min(jcp.kd - 1, kd_front_pad) * jcp.kh * jcp.kw
                 * jcp.ic_block * jcp.oc_block * jcp.typesize_out;
 
-<<<<<<< HEAD
-        for (int g = ti->g_start; g < ti->g_end; ++g) {
-            for (int oc_b = ti->oc_b_start; oc_b < ti->oc_b_end; ++oc_b) {
-                for (int ic_b = ti->ic_b_start; ic_b < ti->ic_b_end; ++ic_b) {
-                    const int _oc = g * jcp.nb_oc + oc_b;
-                    const int _ic = g * jcp.nb_ic + ic_b;
-
-                    auto src = &ti->src[src_d.blk_off(img, _ic)
-                            + ik_overlap * input_step];
-                    auto dst = &ti->diff_dst[diff_dst_d.blk_off(img, _oc)
-                            + od_s * output_step];
-
-                    jit_conv_3d_ker_bwd_w_pipeline(kernel_->jit_ker, p, src,
-                            dst,
-                            diff_wei
-                                    + wht_blk_off(
-                                            diff_weights_d, g, oc_b, ic_b),
-                            diff_bia + _oc * 16, (img == img_first), od_s, od_e,
-                            jcp.kd - kd_front_pad - kd_back_pad, kd_pad_off);
-
-                    p.flags = ic_b == 0 ? 0 : 1;
-                }
-            }
-=======
         for_(int g = ti->g_start; g < ti->g_end; ++g)
         for_(int oc_b = ti->oc_b_start; oc_b < ti->oc_b_end; ++oc_b)
         for (int ic_b = ti->ic_b_start; ic_b < ti->ic_b_end; ++ic_b) {
@@ -1443,7 +1363,6 @@
                     jcp.kd - kd_front_pad - kd_back_pad, kd_pad_off);
 
             p.flags = ic_b == 0 ? 0 : 1;
->>>>>>> 56ef626d
         }
 
         const int _oc = ti->g_start * jcp.nb_oc + ti->oc_b_start;
