--- conflicted
+++ resolved
@@ -29,10 +29,6 @@
     // Do not allocate memory if one of these is true:
     // 1) size is 0
     // 2) handle is nullptr and 'alloc' flag is not set
-<<<<<<< HEAD
-    if ((size == 0) || (!handle && !(flags & memory_flags_t::alloc))) return;
-    auto *ocl_engine = utils::downcast<ocl_gpu_engine_t *>(engine);
-=======
     if ((size == 0) || (!handle && !(flags & memory_flags_t::alloc))) {
         if (handle != DNNL_MEMORY_ALLOCATE)
             mem_object_ = ocl_utils::ocl_wrapper_t<cl_mem>(
@@ -40,25 +36,17 @@
         return status::success;
     }
     auto *ocl_engine = utils::downcast<ocl_gpu_engine_t *>(engine());
->>>>>>> bd6ff1e4
     cl_int err;
     if (flags & memory_flags_t::alloc) {
         cl_mem mem_object_ptr = clCreateBuffer(
                 ocl_engine->context(), CL_MEM_READ_WRITE, size, nullptr, &err);
-<<<<<<< HEAD
-        OCL_CHECK_V(err);
-=======
         OCL_CHECK(err);
->>>>>>> bd6ff1e4
         mem_object_ = ocl_utils::ocl_wrapper_t<cl_mem>(mem_object_ptr, false);
     } else if (flags & memory_flags_t::use_runtime_ptr) {
         mem_object_ = ocl_utils::ocl_wrapper_t<cl_mem>(
                 static_cast<cl_mem>(handle), true);
-<<<<<<< HEAD
     } else {
         assert(!"not expected");
-=======
->>>>>>> bd6ff1e4
     }
     return status::success;
 }
@@ -124,24 +112,16 @@
             CL_BUFFER_CREATE_TYPE_REGION, &buffer_region, &err);
     assert(err == CL_SUCCESS);
 
-<<<<<<< HEAD
-    auto storage = new ocl_memory_storage_t(
-            this->engine(), memory_flags_t::use_runtime_ptr, 0, nullptr);
-    storage->mem_object_ = ocl_utils::ocl_wrapper_t<cl_mem>(sub_buffer, false);
-    return std::unique_ptr<memory_storage_t>(storage);
-}
-
-std::unique_ptr<memory_storage_t> ocl_memory_storage_t::clone() const {
-    auto storage = new ocl_memory_storage_t(
-            engine(), memory_flags_t::use_runtime_ptr, 0, nullptr);
-    storage->mem_object_ = ocl_utils::ocl_wrapper_t<cl_mem>(mem_object_, true);
-    return std::unique_ptr<memory_storage_t>(storage);
-=======
     auto sub_storage = new ocl_memory_storage_t(this->engine());
     if (sub_storage)
         sub_storage->init(memory_flags_t::use_runtime_ptr, size, sub_buffer);
     return std::unique_ptr<memory_storage_t>(sub_storage);
->>>>>>> bd6ff1e4
+}
+
+std::unique_ptr<memory_storage_t> ocl_memory_storage_t::clone() const {
+    auto storage = new ocl_memory_storage_t(engine());
+    if (storage) storage->init(memory_flags_t::use_runtime_ptr, 0, mem_object_);
+    return std::unique_ptr<memory_storage_t>(storage);
 }
 
 } // namespace ocl
